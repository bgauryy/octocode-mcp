---
name: octocode-generate-quick
description: FAST AI development - single agent, one spec, straight to code
argument-hint: "Your application idea (e.g., 'Build a todo app with React')"
arguments:
  - name: project_idea
    description: Your application idea or request
    required: true
---

# Octocode Quick Generate Command

**FAST MODE:** Single planning agent → One approval gate → Implementation → Quality loops

Perfect for MVPs, prototypes, small-to-medium projects when speed matters.

## 📚 MCPs Available

<<<<<<< HEAD
**🔍 RESEARCH REQUIREMENT (CRITICAL!):**
**🚨 ALL AGENTS: MUST USE octocode-mcp tools for research - NEVER use websearch! 🚨**

**📋 FULL RESEARCH GUIDE:** `octocode-claude-plugin/docs/MCP_RESEARCH_GUIDELINES.md`

**Core principle:** Research smart until finding good examples (>500★, production-ready, exact match).

**octocode-mcp**: Research + Boilerplates (PRIMARY for research)
- **🚀 START HERE:** `https://github.com/bgauryy/octocode-mcp/blob/main/resources/boilerplate_cli.md` - CLI commands for instant setup
- **Architecture patterns:** `https://github.com/bgauryy/octocode-mcp/tree/main/resources`
- **Search GitHub:** Find similar projects (>500★), explore structure, get code
- **TOOLS:** githubSearchCode, githubGetFileContent, githubSearchRepositories, githubViewRepoStructure
- **See MCP_RESEARCH_GUIDELINES.md for:**
  - Complete research workflows with examples
  - Quality standards (what to collect)
  - Research trace template
  - Common mistakes to avoid
=======
**octocode-mcp**: Research + Boilerplates
- **🚀 START HERE:** `https://github.com/bgauryy/octocode-mcp/blob/main/resources/boilerplate_cli.md` - CLI commands for instant setup
- Architecture patterns: `https://github.com/bgauryy/octocode-mcp/tree/main/resources`
- Search GitHub for similar projects (>500★)
>>>>>>> 4d5de30b

**octocode-local-memory**: Agent coordination (tasks, locks, status, messaging)
- **📋 PROTOCOL**: `octocode-claude-plugin/docs/COORDINATION_PROTOCOL.md`
- All agents MUST follow standard protocol (key namespaces, TTLs, patterns)
- See protocol doc for task coordination, file locking, QA signals

**❌ FORBIDDEN:** WebFetch, WebSearch - use octocode-mcp instead!

## Request

$ARGUMENTS

## Rules

**Docs:** Single consolidated file `<project>/docs/PROJECT_SPEC.md` 
**Git:** NO git commands - user handles commits/pushes
**MVP:** Build + Types + Lint ONLY (NO tests until post-MVP)

## MVP Focus

**DO:** ✅ Build passes ✅ Types correct ✅ Lint passes ✅ Features work ✅ Code flow verified
**DON'T:** ❌ NO test files ❌ NO test setup ❌ NO automated testing

**Verification Step (CRITICAL):**
- Use `chrome-devtools-mcp` to open output and check for console errors
- Verify code flow works end-to-end
- Fix bugs immediately if found
- Close tab after verification complete

Tests added post-MVP when user requests.

## 🔄 Complete Agent Flow (3 Phases)

<<<<<<< HEAD
```
┌─────────────────────────────────────────────────────────────────┐
│ Phase 1: RAPID PLANNING                                         │
│ agent-rapid-planner                                             │
│ → Research (boilerplates FIRST)                                 │
│ → Design architecture & tasks                                  │
│ → Create PROJECT_SPEC.md (~80KB)                               │
│ → Present to user for approval                                 │
└────────────────────────────┬────────────────────────────────────┘
                             │
                    ✋ GATE: User Decision
                    [1] ✅ Approve → Phase 2
                    [2] 📝 Modify → Update spec
                    [3] ❓ Questions → Answer
                             │
┌────────────────────────────▼────────────────────────────────────┐
│ Phase 2: PARALLEL IMPLEMENTATION                                │
│ 2-5 × agent-rapid-planner-implementation (self-coordinated)    │
│ → Read PROJECT_SPEC.md Section 4 (tasks)                       │
│ → Self-assign tasks via octocode-local-memory                  │
│ → File locks prevent conflicts                                 │
│ → Build + Lint + Types validated during work                   │
│ → Update progress in PROJECT_SPEC.md Section 5                 │
│ → Exit when all tasks completed                                │
└────────────────────────────┬────────────────────────────────────┘
                             │
┌────────────────────────────▼────────────────────────────────────┐
│ Phase 3: QUALITY ASSURANCE                                     │
│ agent-rapid-quality-architect (Mode 3 only)                    │
│ → Build/Lint/Types validation                                  │
│ → 8-category bug scan (logic, types, security, performance)    │
│ → Browser verification (MANDATORY for web apps)                │
│   • chrome-devtools-mcp: check console errors                  │
│   • Verify code flow end-to-end                                │
│   • Fix bugs immediately                                       │
│ → Append QA report to PROJECT_SPEC.md Section 6                │
│ → If issues: signal fix tasks needed                           │
│ → If clean: mark ✅ ready for user                              │
└────────────────────────────┬────────────────────────────────────┘
                             │
                🔄 MAX 2 QUALITY LOOPS
                (fixes → re-scan if issues found)
                             │
┌────────────────────────────▼────────────────────────────────────┐
│ Phase 4: USER VERIFICATION                                      │
│ → Run: npm run build && npm run lint                           │
│ → Verify features work                                          │
│ → Commit when ready                                             │
└─────────────────────────────────────────────────────────────────┘
```
=======
**Phase 1: Rapid Planning** → `agent-rapid-planner` → `PROJECT_SPEC.md` → ✋ **SINGLE GATE**
**Phase 2: Implementation** → 2-8 `agent-implementation` (dynamically scaled, parallel) → 🔄 Live monitor
**Phase 3: Quality Check & Code Review** → `agent-rapid-planner` → Build/Lint validation + Bug scan → ✅ Done
>>>>>>> 4d5de30b

**Agent Handovers:**
- **Phase 1 → User:** `agent-rapid-planner` presents PROJECT_SPEC.md → User decides [1/2/3]
- **User → Phase 2:** Command spawns 2-5 `agent-rapid-planner-implementation` instances
- **Phase 2 → Phase 3:** Implementation agents complete all tasks → Auto-trigger `agent-rapid-quality-architect`
- **Phase 3 → User:** QA report appended → User verifies → Ready to commit

**Note:** Quick mode INCLUDES automated code review by `agent-rapid-planner` (Phase 3). Standard mode also has code review by `agent-quality-architect` (Phase 5).

## Single Document Structure

**PROJECT_SPEC.md** contains everything (~60-70KB for optimal parsing):

```markdown
# [Project Name] - Project Specification
<<<<<<< HEAD

## 1. Overview & Requirements (≤80 lines)
- What we're building (2-3 sentences)
- Must-have features (P0/P1/P2 prioritized)
- Target users & scale (if relevant)

## 2. Architecture & Design (≤300 lines, includes research trace)

### 🚀 Quick Start Command
```bash
# Initialize project with boilerplate (USE THIS!)
npx create-next-app@latest my-app --typescript --tailwind --app
# OR: npx create-t3-app@latest
# OR: npm create vite@latest -- --template react-ts
```
**Why this boilerplate:** [1-line reason]

### Research Trace (Decisions & Sources)
- Boilerplate selected: [command + source + reason]
- MCP queries used: [if research done]
- Reference repos: [if used]
- Decisions made: [with rationale]

### Tech Stack
- Frontend/Backend/Database with 1-line rationale each
- Key libraries with reasons

=======

## 1. Overview & Requirements
- What we're building (2-3 sentences)
- Must-have features (P0/P1/P2 prioritized)
- Target users & scale (if relevant)

## 2. Architecture & Design

### 🚀 Quick Start Command
```bash
# Initialize project with boilerplate (USE THIS!)
npx create-next-app@latest my-app --typescript --tailwind --app
# OR: npx create-t3-app@latest
# OR: npm create vite@latest -- --template react-ts
```
**Why this boilerplate:** [1-line reason]

### Tech Stack
- Frontend/Backend/Database with 1-line rationale each
- Key libraries with reasons

>>>>>>> 4d5de30b
### System Architecture
- Simple text diagram showing flow
- Key design decisions (why X over Y)
- Database schema (if needed)
- API endpoints (if needed)
- Project structure

<<<<<<< HEAD
## 3. Verification Plan (≤60 lines)
- Manual testing steps per feature
- Quality gates (build ✅ lint ✅ types ✅)
- NO automated tests (post-MVP)

## 4. Implementation Tasks (≤150 lines + JSON index)
- Phase breakdown (setup/core/frontend/polish)
- Task: description, files, complexity (LOW/MEDIUM/HIGH)
- Parallelization opportunities marked

### 🔧 MACHINE-READABLE TASK INDEX (CRITICAL)
```json
<!-- TASK INDEX v1.0 (machine-readable) -->
{
  "version": "1.0",
  "total_tasks": 13,
  "tasks": [
    {
      "id": "1.1",
      "title": "Initialize project with boilerplate",
      "files": ["package.json", "tsconfig.json"],
      "complexity": "LOW",
      "dependencies": [],
      "canRunParallelWith": ["1.2"]
    }
  ]
}
```

## 5. Implementation Progress (≤30 lines, seed only)
- Status tracking (updated by agents)
- Task completion percentages

## 6. Quality Assurance Report (added by QA agent)
- JSON summary (machine-readable)
- Build/lint/types/browser validation
- Bug report with code references (startLine:endLine:filepath)
- Critical issues vs warnings
=======
## 3. Verification Plan
- Manual testing steps per feature
- Quality gates (build ✅ lint ✅ types ✅)
- NO automated tests (post-MVP)

## 4. Implementation Tasks
- Phase breakdown (setup/core/frontend/polish)
- Task: description, files, complexity (LOW/MED/HIGH)
- Parallelization opportunities marked

## 5. Implementation Progress
- Status tracking (updated by agents)
- Task completion percentages
>>>>>>> 4d5de30b

---
**Created by Octocode**
```

## Phase Details

### Phase 1: Rapid Planning

**agent-rapid-planner** does ALL planning in one pass:
<<<<<<< HEAD

1. **Quick Questions** (2-3 only, if needed)
   - Core functionality unclear?
   - Tech preference (if not specified)?
   - Scale/performance critical?

2. **Research**
   - **🚀 FIRST:** Check `boilerplate_cli.md` for CLI command (10x faster!)
   - Find 2-3 similar projects (>500★)
   - Extract key patterns

=======

1. **Quick Questions** (2-3 only, if needed)
   - Core functionality unclear?
   - Tech preference (if not specified)?
   - Scale/performance critical?

2. **Research**
   - **🚀 FIRST:** Check `boilerplate_cli.md` for CLI command (10x faster!)
   - Find 2-3 similar projects (>500★)
   - Extract key patterns

>>>>>>> 4d5de30b
3. **Design**
   - Choose boilerplate command
   - Design tech stack with rationale
   - Create architecture diagram
   - Database/API design (if needed)
   - Break into tasks with complexity

4. **Output:** Single `PROJECT_SPEC.md` (~80KB)

**✋ GATE 1 (ONLY GATE):** User reviews complete spec
- **[1] ✅ Approve & Build** → Start implementation immediately
- **[2] 📝 Modify** → What to change? → Update spec → Re-present
- **[3] ❓ Questions** → Answer → Re-present

<<<<<<< HEAD
### Phase 2: Parallel Implementation (Self-Coordinated)

**TRIGGER:** Auto-start after user approves PROJECT_SPEC.md

**AGENTS:** 2-5 `agent-rapid-planner-implementation` instances (parallel)

**How to Spawn (CRITICAL - Single Message):**

After user selects [1] ✅ Approve & Build, spawn agents using multiple Task tool calls in ONE message:

```javascript
// Example: 3 agents for medium project (8-15 tasks)
<Task subagent_type="octocode-claude-plugin:agent-rapid-planner-implementation"
      description="Implementation Agent 1 of 3"
      prompt="You are Implementation Agent 1/3. Read PROJECT_SPEC.md Section 4.
              Follow agent-rapid-planner-implementation.md workflow.
              Self-coordinate via octocode-local-memory. Generate unique agent ID.
              Loop: claim available task → lock files → implement → verify build/lint → release locks → update progress → repeat.
              Exit when all Section 4 tasks completed." />

<Task subagent_type="octocode-claude-plugin:agent-rapid-planner-implementation"
      description="Implementation Agent 2 of 3"
      prompt="You are Implementation Agent 2/3. Read PROJECT_SPEC.md Section 4.
              Follow agent-rapid-planner-implementation.md workflow.
              Self-coordinate via octocode-local-memory. Generate unique agent ID.
              Loop: claim available task → lock files → implement → verify build/lint → release locks → update progress → repeat.
              Exit when all Section 4 tasks completed." />

<Task subagent_type="octocode-claude-plugin:agent-rapid-planner-implementation"
      description="Implementation Agent 3 of 3"
      prompt="You are Implementation Agent 3/3. Read PROJECT_SPEC.md Section 4.
              Follow agent-rapid-planner-implementation.md workflow.
              Self-coordinate via octocode-local-memory. Generate unique agent ID.
              Loop: claim available task → lock files → implement → verify build/lint → release locks → update progress → repeat.
              Exit when all Section 4 tasks completed." />
```

**Agent Scaling Formula:**
```javascript
taskCount = count(PROJECT_SPEC.md Section 4 JSON tasks_index.tasks)
agentCount = Math.max(2, Math.min(5, Math.ceil(taskCount / 3)))
```

**Self-Coordination (No Manager Needed):**
- **Task Source:** Parse JSON task index from Section 4 (NOT markdown)
- **Task Claims:** `setStorage("task:status:{id}", {s: "claimed", a: agentId, t: timestamp})`
- **File Locks:** `setStorage("lock:{filepath}", {agentId, taskId, timestamp})` (TTL: 300s)
- **Version Guards:** Check PROJECT_SPEC.md hash before edits
- **Progress:** Minimal updates using abbreviated fields (token efficiency)
- **Completion:** All agents exit when no tasks remain

**Key Improvements (from PROMPT_ENGINEERING_IMPROVEMENTS.md):**
- JSON parsing (deterministic, no markdown parsing errors)
- Reflection loop before edits (40% bug reduction)
- Version guards (prevent race conditions)
- Minimal storage updates (40% token reduction)
- Delegation patterns (Task tool for research)

**Next Phase Trigger:** When all agents complete → Auto-spawn `agent-rapid-quality-architect`

### Phase 3: Quality Assurance (Mode 3 Only)

**TRIGGER:** Auto-start after all implementation agents complete

**AGENT:** 1 `agent-rapid-quality-architect` instance

**How to Spawn:**
```javascript
<Task subagent_type="octocode-claude-plugin:agent-rapid-quality-architect"
      description="Quality Assurance & Bug Scan"
      prompt="Run in Mode 3 only. Read PROJECT_SPEC.md for requirements.
              Validate build/lint/types. Scan for 8 bug categories (use checklist).
              Test in browser if web app (use browser verification checklist).
              Append STRUCTURED QA report to Section 6 (JSON + markdown).
              Signal completion via octocode-local-memory." />
```

**Quality Checks (with P0/P1 improvements):**
1. **Build Validation:** `npm run build && npm run lint` (must pass)
2. **Type Safety:** TypeScript strict mode (no errors)
3. **Feature Completeness:** All P0 features from Section 1 implemented
4. **Bug Scan:** 8 categories checklist (logic, types, security, performance, etc.)
5. **Browser Testing & Code Flow (MANDATORY for web apps):**
   - Use browser verification checklist (6 steps)
   - Use `chrome-devtools-mcp` to open output
   - Check console for errors using `list_console_messages` - CRITICAL
   - Verify code flow end-to-end (homepage, auth, CRUD, forms)
   - Fix bugs immediately if found
   - Close tab after verification

**Output:** STRUCTURED QA Report appended to PROJECT_SPEC.md Section 6
- JSON summary (machine-readable: status, validation, counts)
- Build/lint/types/browser status
- Console errors with file:line references
- Critical issues with startLine:endLine:filepath format
- Warnings with same structure
- Summary counts

**Improvements (from PROMPT_ENGINEERING_IMPROVEMENTS.md):**
- Structured format enables automation
- 8-category checklist ensures completeness
- Browser verification checklist (6 steps)
- Security quick-pass included
- Code references use precise format

**Decision Logic:**
- **✅ CLEAN (0 critical bugs):** Mark Section 5: "✅ Complete & Reviewed" → User verification phase
- **⚠️ ISSUES (1-5 critical):** Append fix recommendations → Auto-spawn fix agents → Re-scan (max 2 loops)
- **🚨 MAJOR ISSUES (6+ critical):** Append detailed report → User decision point

**Quality Loops (Max 2):**
- Loop 1: Issues found → Spawn 1-2 fix agents → Re-scan
- Loop 2: Still issues → Final scan → User takes over for complex fixes

**Next Phase Trigger:** Clean QA → User verification (Phase 4)
=======
### Phase 2: Implementation

**agent-manager** orchestrates 2-8 `agent-implementation` instances (dynamically scaled based on task complexity):
- Task assignments via octocode-local-memory
- File locks prevent conflicts
- Progress updates inline in PROJECT_SPEC.md
- Parallel execution where possible

**🔄 Live Monitor:** [1] Pause [2] Details [3] Continue

### Phase 3: Quality & Code Review

**agent-rapid-planner** runs validation + bug scan:

**Step 1: Build Validation**
1. Build check (`npm run build`) - must pass
2. Lint check (`npm run lint`) - must be clean
3. Types check (TypeScript strict) - no errors
4. Feature completeness - all P0 features implemented

**Step 2: Code Review (Bug Prevention)**
1. **Logic Flow** - Trace critical paths, edge cases, async patterns
2. **Type Safety** - Input validation, API validation, type guards
3. **Error Handling** - Try-catch blocks, error messages, no silent failures
4. **Security** - No secrets, input sanitization, auth checks
5. **Performance** - Memory leaks, resource cleanup, efficient queries
6. **Common Bugs** - Array mutations, race conditions, state issues

**If Issues Found:**
- Create fix tasks (CRITICAL priority)
- Back to implementation
- Re-validate
- **Max 2 quality loops**

**If All Clean:**
- Update PROJECT_SPEC.md status: ✅ Complete & Reviewed
- Ready for user verification!
>>>>>>> 4d5de30b

## Speed Comparison

| Mode | Phases | Gates | Docs | Code Review |
|------|--------|-------|------|-------------|
<<<<<<< HEAD
| **Quick** | 3 | 1 | 1 file (PROJECT_SPEC.md with QA appended) | ✅ Phase 3 (rapid-quality-architect) |
| Standard | 5 | 3 | 5+ files (separate docs) | ✅ Phase 5 (quality-architect) |

**Quick mode is faster!** Both modes include automated code review for bug prevention. Quick mode keeps everything in a single consolidated document.
=======
| **Quick** | 3 | 1 | 1 file | ✅ Phase 3 (rapid-planner) |
| Standard | 5 | 3 | 5 files | ✅ Phase 5 (quality-architect) |

**Quick mode is faster!** Both modes now include automated code review for bug prevention.
>>>>>>> 4d5de30b

## When to Use Quick Mode

✅ **Use Quick:**
- MVPs and prototypes
- Small-to-medium projects
- Personal projects
- When speed matters
- Learning/experimentation
- Projects with clear requirements

❌ **Use Standard:**
- Complex enterprise projects
- Projects needing extensive documentation
- Multiple stakeholder approvals required
- Uncertain requirements needing discovery

<<<<<<< HEAD
## 📋 Agent Roles & Handovers (Quick Reference)

### Phase 1: agent-rapid-planner
**Input:** User request (project_idea)
**Output:** PROJECT_SPEC.md presented to user
**Next:** User selects [1] → Spawn Phase 2 agents

### Phase 2: agent-rapid-planner-implementation (2-5 parallel)
**Input:** PROJECT_SPEC.md Section 4 (tasks)
**Coordination:** Self-managed via octocode-local-memory
**Output:** Working code + progress updates to Section 5
**Exit:** When all Section 4 tasks completed

### Phase 3: agent-rapid-quality-architect (Mode 3)
**Input:** Completed implementation
**Output:** QA report appended to PROJECT_SPEC.md Section 6
**Decision:**
- ✅ Clean → User verification
- ⚠️ Issues → Auto-spawn fix agents (max 2 loops)
- 🚨 Major → User decision

### Phase 4: User Verification
**Input:** Clean QA report
**Actions:**
1. Run: `npm run build && npm run lint`
2. Test features manually
3. Commit when satisfied

---

**Critical Flow Points:**
- **Planning → Implementation:** User approval gate (ONLY gate in quick mode)
- **Implementation → Quality:** Auto-trigger when all tasks complete
- **Quality → User:** Clean results OR max 2 fix loops reached
- **No intermediate gates** - agents handle coordination autonomously

## Start

Launch `agent-rapid-planner` with user's request to begin Phase 1.
=======
## Smart Instructions for agent-rapid-planner

**You are being invoked by the QUICK command. Follow this EXACT workflow:**

### Phase 1: Planning (YOUR PRIMARY ROLE)

1. **Greet & Clarify**
   - Brief greeting: "I'll create a complete project spec for [project]"
   - Ask 2-3 CRITICAL questions ONLY if truly unclear
   - Skip obvious details

2. **Research Boilerplates FIRST**
   - Fetch: `https://github.com/bgauryy/octocode-mcp/blob/main/resources/boilerplate_cli.md`
   - Find matching CLI command (create-next-app, create-t3-app, vite, etc.)
   - This is 10x faster than from scratch!

3. **Quick Architecture Research**
   - Find 2-3 similar projects (>500★)
   - Extract key patterns
   - Keep it brief

4. **Create PROJECT_SPEC.md**
   - Follow the template structure EXACTLY
   - Include 🚀 Quick Start Command section with CLI command
   - Keep concise: ~80KB, direct statements, no fluff
   - Mark task complexity (LOW/MED/HIGH)
   - Identify parallel opportunities

5. **Present for Approval** (SINGLE GATE)
   ```
   ✅ PROJECT SPECIFICATION READY
   
   📋 Project: [Name]
   🎯 Features: [N] must-have features
   🚀 Boilerplate: [Command]
   🏗️ Stack: [Frontend + Backend + Database]
   📝 Tasks: [N] tasks, [M] can run in parallel

   Review docs/PROJECT_SPEC.md
   
   [1] ✅ Approve & Start Building
   [2] 📝 Modify (what to change?)
   [3] ❓ Questions
   ```

### Phase 3: Quality Check (YOUR SECONDARY ROLE)

**After implementation completes, YOU validate:**

1. **Run Checks**
   ```bash
   npm run build  # Must pass
   npm run lint   # Must be clean
   ```

2. **Code Review Checklist**
   - [ ] Logic flow traced, edge cases checked
   - [ ] Input validation present
   - [ ] Error handling in async functions
   - [ ] No hardcoded secrets
   - [ ] Event listeners cleaned up
   - [ ] No common bug patterns

3. **If Issues:** Create fix tasks → Implementation → Re-validate (max 2 loops)

4. **If Clean:** Update PROJECT_SPEC.md with ✅ Complete & Reviewed status

### Key Principles

✅ **DO:**
- Use boilerplate CLI commands (10x faster)
- Keep spec concise (~80KB)
- Single approval gate
- Comprehensive code review
- Fix bugs immediately

❌ **DON'T:**
- Create test files (post-MVP)
- Ask 10 questions (2-3 max)
- Create multiple documents
- Skip code review
- Write verbose explanations

## Start

Launch `agent-rapid-planner` with user's request and these smart instructions.
>>>>>>> 4d5de30b
<|MERGE_RESOLUTION|>--- conflicted
+++ resolved
@@ -16,7 +16,6 @@
 
 ## 📚 MCPs Available
 
-<<<<<<< HEAD
 **🔍 RESEARCH REQUIREMENT (CRITICAL!):**
 **🚨 ALL AGENTS: MUST USE octocode-mcp tools for research - NEVER use websearch! 🚨**
 
@@ -34,12 +33,6 @@
   - Quality standards (what to collect)
   - Research trace template
   - Common mistakes to avoid
-=======
-**octocode-mcp**: Research + Boilerplates
-- **🚀 START HERE:** `https://github.com/bgauryy/octocode-mcp/blob/main/resources/boilerplate_cli.md` - CLI commands for instant setup
-- Architecture patterns: `https://github.com/bgauryy/octocode-mcp/tree/main/resources`
-- Search GitHub for similar projects (>500★)
->>>>>>> 4d5de30b
 
 **octocode-local-memory**: Agent coordination (tasks, locks, status, messaging)
 - **📋 PROTOCOL**: `octocode-claude-plugin/docs/COORDINATION_PROTOCOL.md`
@@ -73,7 +66,6 @@
 
 ## 🔄 Complete Agent Flow (3 Phases)
 
-<<<<<<< HEAD
 ```
 ┌─────────────────────────────────────────────────────────────────┐
 │ Phase 1: RAPID PLANNING                                         │
@@ -124,11 +116,6 @@
 │ → Commit when ready                                             │
 └─────────────────────────────────────────────────────────────────┘
 ```
-=======
-**Phase 1: Rapid Planning** → `agent-rapid-planner` → `PROJECT_SPEC.md` → ✋ **SINGLE GATE**
-**Phase 2: Implementation** → 2-8 `agent-implementation` (dynamically scaled, parallel) → 🔄 Live monitor
-**Phase 3: Quality Check & Code Review** → `agent-rapid-planner` → Build/Lint validation + Bug scan → ✅ Done
->>>>>>> 4d5de30b
 
 **Agent Handovers:**
 - **Phase 1 → User:** `agent-rapid-planner` presents PROJECT_SPEC.md → User decides [1/2/3]
@@ -144,7 +131,6 @@
 
 ```markdown
 # [Project Name] - Project Specification
-<<<<<<< HEAD
 
 ## 1. Overview & Requirements (≤80 lines)
 - What we're building (2-3 sentences)
@@ -172,29 +158,6 @@
 - Frontend/Backend/Database with 1-line rationale each
 - Key libraries with reasons
 
-=======
-
-## 1. Overview & Requirements
-- What we're building (2-3 sentences)
-- Must-have features (P0/P1/P2 prioritized)
-- Target users & scale (if relevant)
-
-## 2. Architecture & Design
-
-### 🚀 Quick Start Command
-```bash
-# Initialize project with boilerplate (USE THIS!)
-npx create-next-app@latest my-app --typescript --tailwind --app
-# OR: npx create-t3-app@latest
-# OR: npm create vite@latest -- --template react-ts
-```
-**Why this boilerplate:** [1-line reason]
-
-### Tech Stack
-- Frontend/Backend/Database with 1-line rationale each
-- Key libraries with reasons
-
->>>>>>> 4d5de30b
 ### System Architecture
 - Simple text diagram showing flow
 - Key design decisions (why X over Y)
@@ -202,7 +165,6 @@
 - API endpoints (if needed)
 - Project structure
 
-<<<<<<< HEAD
 ## 3. Verification Plan (≤60 lines)
 - Manual testing steps per feature
 - Quality gates (build ✅ lint ✅ types ✅)
@@ -241,21 +203,6 @@
 - Build/lint/types/browser validation
 - Bug report with code references (startLine:endLine:filepath)
 - Critical issues vs warnings
-=======
-## 3. Verification Plan
-- Manual testing steps per feature
-- Quality gates (build ✅ lint ✅ types ✅)
-- NO automated tests (post-MVP)
-
-## 4. Implementation Tasks
-- Phase breakdown (setup/core/frontend/polish)
-- Task: description, files, complexity (LOW/MED/HIGH)
-- Parallelization opportunities marked
-
-## 5. Implementation Progress
-- Status tracking (updated by agents)
-- Task completion percentages
->>>>>>> 4d5de30b
 
 ---
 **Created by Octocode**
@@ -266,7 +213,6 @@
 ### Phase 1: Rapid Planning
 
 **agent-rapid-planner** does ALL planning in one pass:
-<<<<<<< HEAD
 
 1. **Quick Questions** (2-3 only, if needed)
    - Core functionality unclear?
@@ -278,19 +224,6 @@
    - Find 2-3 similar projects (>500★)
    - Extract key patterns
 
-=======
-
-1. **Quick Questions** (2-3 only, if needed)
-   - Core functionality unclear?
-   - Tech preference (if not specified)?
-   - Scale/performance critical?
-
-2. **Research**
-   - **🚀 FIRST:** Check `boilerplate_cli.md` for CLI command (10x faster!)
-   - Find 2-3 similar projects (>500★)
-   - Extract key patterns
-
->>>>>>> 4d5de30b
 3. **Design**
    - Choose boilerplate command
    - Design tech stack with rationale
@@ -305,7 +238,6 @@
 - **[2] 📝 Modify** → What to change? → Update spec → Re-present
 - **[3] ❓ Questions** → Answer → Re-present
 
-<<<<<<< HEAD
 ### Phase 2: Parallel Implementation (Self-Coordinated)
 
 **TRIGGER:** Auto-start after user approves PROJECT_SPEC.md
@@ -421,61 +353,15 @@
 - Loop 2: Still issues → Final scan → User takes over for complex fixes
 
 **Next Phase Trigger:** Clean QA → User verification (Phase 4)
-=======
-### Phase 2: Implementation
-
-**agent-manager** orchestrates 2-8 `agent-implementation` instances (dynamically scaled based on task complexity):
-- Task assignments via octocode-local-memory
-- File locks prevent conflicts
-- Progress updates inline in PROJECT_SPEC.md
-- Parallel execution where possible
-
-**🔄 Live Monitor:** [1] Pause [2] Details [3] Continue
-
-### Phase 3: Quality & Code Review
-
-**agent-rapid-planner** runs validation + bug scan:
-
-**Step 1: Build Validation**
-1. Build check (`npm run build`) - must pass
-2. Lint check (`npm run lint`) - must be clean
-3. Types check (TypeScript strict) - no errors
-4. Feature completeness - all P0 features implemented
-
-**Step 2: Code Review (Bug Prevention)**
-1. **Logic Flow** - Trace critical paths, edge cases, async patterns
-2. **Type Safety** - Input validation, API validation, type guards
-3. **Error Handling** - Try-catch blocks, error messages, no silent failures
-4. **Security** - No secrets, input sanitization, auth checks
-5. **Performance** - Memory leaks, resource cleanup, efficient queries
-6. **Common Bugs** - Array mutations, race conditions, state issues
-
-**If Issues Found:**
-- Create fix tasks (CRITICAL priority)
-- Back to implementation
-- Re-validate
-- **Max 2 quality loops**
-
-**If All Clean:**
-- Update PROJECT_SPEC.md status: ✅ Complete & Reviewed
-- Ready for user verification!
->>>>>>> 4d5de30b
 
 ## Speed Comparison
 
 | Mode | Phases | Gates | Docs | Code Review |
 |------|--------|-------|------|-------------|
-<<<<<<< HEAD
 | **Quick** | 3 | 1 | 1 file (PROJECT_SPEC.md with QA appended) | ✅ Phase 3 (rapid-quality-architect) |
 | Standard | 5 | 3 | 5+ files (separate docs) | ✅ Phase 5 (quality-architect) |
 
 **Quick mode is faster!** Both modes include automated code review for bug prevention. Quick mode keeps everything in a single consolidated document.
-=======
-| **Quick** | 3 | 1 | 1 file | ✅ Phase 3 (rapid-planner) |
-| Standard | 5 | 3 | 5 files | ✅ Phase 5 (quality-architect) |
-
-**Quick mode is faster!** Both modes now include automated code review for bug prevention.
->>>>>>> 4d5de30b
 
 ## When to Use Quick Mode
 
@@ -493,7 +379,6 @@
 - Multiple stakeholder approvals required
 - Uncertain requirements needing discovery
 
-<<<<<<< HEAD
 ## 📋 Agent Roles & Handovers (Quick Reference)
 
 ### Phase 1: agent-rapid-planner
@@ -533,91 +418,3 @@
 ## Start
 
 Launch `agent-rapid-planner` with user's request to begin Phase 1.
-=======
-## Smart Instructions for agent-rapid-planner
-
-**You are being invoked by the QUICK command. Follow this EXACT workflow:**
-
-### Phase 1: Planning (YOUR PRIMARY ROLE)
-
-1. **Greet & Clarify**
-   - Brief greeting: "I'll create a complete project spec for [project]"
-   - Ask 2-3 CRITICAL questions ONLY if truly unclear
-   - Skip obvious details
-
-2. **Research Boilerplates FIRST**
-   - Fetch: `https://github.com/bgauryy/octocode-mcp/blob/main/resources/boilerplate_cli.md`
-   - Find matching CLI command (create-next-app, create-t3-app, vite, etc.)
-   - This is 10x faster than from scratch!
-
-3. **Quick Architecture Research**
-   - Find 2-3 similar projects (>500★)
-   - Extract key patterns
-   - Keep it brief
-
-4. **Create PROJECT_SPEC.md**
-   - Follow the template structure EXACTLY
-   - Include 🚀 Quick Start Command section with CLI command
-   - Keep concise: ~80KB, direct statements, no fluff
-   - Mark task complexity (LOW/MED/HIGH)
-   - Identify parallel opportunities
-
-5. **Present for Approval** (SINGLE GATE)
-   ```
-   ✅ PROJECT SPECIFICATION READY
-   
-   📋 Project: [Name]
-   🎯 Features: [N] must-have features
-   🚀 Boilerplate: [Command]
-   🏗️ Stack: [Frontend + Backend + Database]
-   📝 Tasks: [N] tasks, [M] can run in parallel
-
-   Review docs/PROJECT_SPEC.md
-   
-   [1] ✅ Approve & Start Building
-   [2] 📝 Modify (what to change?)
-   [3] ❓ Questions
-   ```
-
-### Phase 3: Quality Check (YOUR SECONDARY ROLE)
-
-**After implementation completes, YOU validate:**
-
-1. **Run Checks**
-   ```bash
-   npm run build  # Must pass
-   npm run lint   # Must be clean
-   ```
-
-2. **Code Review Checklist**
-   - [ ] Logic flow traced, edge cases checked
-   - [ ] Input validation present
-   - [ ] Error handling in async functions
-   - [ ] No hardcoded secrets
-   - [ ] Event listeners cleaned up
-   - [ ] No common bug patterns
-
-3. **If Issues:** Create fix tasks → Implementation → Re-validate (max 2 loops)
-
-4. **If Clean:** Update PROJECT_SPEC.md with ✅ Complete & Reviewed status
-
-### Key Principles
-
-✅ **DO:**
-- Use boilerplate CLI commands (10x faster)
-- Keep spec concise (~80KB)
-- Single approval gate
-- Comprehensive code review
-- Fix bugs immediately
-
-❌ **DON'T:**
-- Create test files (post-MVP)
-- Ask 10 questions (2-3 max)
-- Create multiple documents
-- Skip code review
-- Write verbose explanations
-
-## Start
-
-Launch `agent-rapid-planner` with user's request and these smart instructions.
->>>>>>> 4d5de30b
