export type BaseSearchParams = {
  query?: string;
  owner?: string | string[]; // Support both single and multiple owners
  repo?: string;
  limit?: number;
};

export type OrderSort = {
  sort?: string;
  order?: 'asc' | 'desc';
};

export type DateRange = {
  created?: string;
  updated?: string;
  closed?: string;
};

export type UserInvolvement = {
  author?: string;
  assignee?: string;
  mentions?: string;
  commenter?: string;
  involves?: string;
};

export interface GitHubCodeSearchParams extends Omit<BaseSearchParams, 'repo'> {
  exactQuery?: string;
  queryTerms?: string[];
  owner?: string | string[]; // Override to support array
  repo?: string | string[];
  language?: string;
  filename?: string;
  extension?: string;
  path?: string;
  match?: 'file' | 'path';
  size?: string;
  limit?: number;
  visibility?: 'public' | 'private' | 'internal';
  // Legacy fields for backward compatibility
  branch?: string;
  enableQueryOptimization?: boolean;
  symbol?: string;
  content?: string;
  is?: ('archived' | 'fork' | 'vendored' | 'generated')[];
  user?: string;
  org?: string;
}

export interface GitHubCommitSearchParams
  extends Omit<BaseSearchParams, 'query'>,
    OrderSort {
  exactQuery?: string;
  queryTerms?: string[];
  orTerms?: string[];
  query?: string; // Deprecated - use exactQuery or queryTerms instead
  author?: string;
  committer?: string;
  'author-date'?: string;
  'committer-date'?: string;
  'author-email'?: string;
  'author-name'?: string;
  'committer-email'?: string;
  'committer-name'?: string;
  merge?: boolean;
  hash?: string;
  parent?: string;
  tree?: string;
  visibility?: 'public' | 'private' | 'internal';
  sort?: 'author-date' | 'committer-date' | 'best-match';
  getChangesContent?: boolean; // Fetch actual code changes/diffs when analyzing changes (repo-specific searches only)
}

export interface GitHubPullRequestsSearchParams {
  created?: string;
  owner?: string;
  updated?: string;
  order?: string;
  repo?: string;
  exactQuery?: string;
  queryTerms?: string[];
  orTerms?: string[];
  query?: string;
  match?: ('title' | 'body' | 'comments')[];
  type?: 'issue' | 'pr';
  state?: 'open' | 'closed';
  head?: string;
  base?: string;
  'merged-at'?: string;
  closed?: string;
  draft?: boolean;
  checks?: 'pending' | 'success' | 'failure';
  merged?: boolean;
  review?: 'none' | 'required' | 'approved' | 'changes_requested';
  'reviewed-by'?: string;
  'review-requested'?: string;
  'user-review-requested'?: string;
  'team-review-requested'?: string;
  status?: 'pending' | 'success' | 'failure';
  author?: string;
  assignee?: string;
  mentions?: string;
  commenter?: string;
  involves?: string;
  app?: string;
  archived?: boolean;
  comments?: number;
  interactions?: number;
  'team-mentions'?: string;
  reactions?: number;
  locked?: boolean;
  'no-assignee'?: boolean;
  'no-label'?: boolean;
  'no-milestone'?: boolean;
  'no-project'?: boolean;
  label?: string | string[];
  milestone?: string;
  project?: string;
  visibility?: 'public' | 'private' | 'internal';
<<<<<<< HEAD
  language?: string;
=======
  match?: ('title' | 'body' | 'comments')[];
  checks?: 'pending' | 'success' | 'failure';
  review?: 'none' | 'required' | 'approved' | 'changes_requested';
>>>>>>> ceb65041
  sort?:
    | 'comments'
    | 'reactions'
    | 'reactions-+1'
    | 'reactions--1'
    | 'reactions-smile'
    | 'reactions-thinking_face'
    | 'reactions-heart'
    | 'reactions-tada'
    | 'interactions'
    | 'created'
    | 'updated';
<<<<<<< HEAD
  limit?: number;
  getChangesContent?: boolean;
  getPRCommits?: boolean;
  getCommitData?: boolean;
=======
  getChangesContent?: boolean; // Fetch actual code changes/diffs when analyzing changes (repo-specific searches only)
>>>>>>> ceb65041
}

export interface GitHubReposSearchParams
  extends Omit<BaseSearchParams, 'query'>,
    OrderSort {
  exactQuery?: string; // Exact phrase/word to search for
  queryTerms?: string[]; // Array of search terms (AND logic)

  // PRIMARY FILTERS (work alone)
  language?: string;
  forks?: string | number; // Support both string ranges and numbers
  stars?: string | number; // Support both string ranges and numbers
  topic?: string | string[]; // Support both single and array
  'number-topics'?: string | number; // Support both string ranges and numbers

  // SECONDARY FILTERS (require query or primary filter)
  archived?: boolean;
  created?: string;
  'include-forks'?: 'false' | 'true' | 'only';
  license?: string | string[]; // Support both single and array
  match?:
    | 'name'
    | 'description'
    | 'readme'
    | ('name' | 'description' | 'readme')[];
  updated?: string;
  visibility?: 'public' | 'private' | 'internal';
  'good-first-issues'?: string | number; // Support both string ranges and numbers
  'help-wanted-issues'?: string | number; // Support both string ranges and numbers
  followers?: string | number; // Support both string ranges and numbers
  size?: string; // Format: ">100", "<50", "10..100"

  // SORTING AND LIMITS
  limit?: number;
  sort?: 'forks' | 'help-wanted-issues' | 'stars' | 'updated' | 'best-match';
}

export interface GithubFetchRequestParams {
  owner: string;
  repo: string;
  branch: string;
  filePath: string;
  startLine?: number;
  endLine?: number;
  contextLines?: number;
  minified: boolean;
}

export interface GitHubDiffFile {
  filename: string;
  status: string;
  additions: number;
  deletions: number;
  changes: number;
  patch?: string;
}

export interface GitHubPullRequestDiff {
  changed_files: number;
  additions: number;
  deletions: number;
  files: GitHubDiffFile[];
}

export interface GitHubCommitDiff {
  changed_files: number;
  additions: number;
  deletions: number;
  total_changes: number;
  files: GitHubDiffFile[];
}

export interface GitHubDiffFile {
  filename: string;
  status: string;
  additions: number;
  deletions: number;
  changes: number;
  patch?: string;
}

export interface GitHubPullRequestDiff {
  changed_files: number;
  additions: number;
  deletions: number;
  files: GitHubDiffFile[];
}

export interface GitHubCommitDiff {
  changed_files: number;
  additions: number;
  deletions: number;
  total_changes: number;
  files: GitHubDiffFile[];
}

export interface GitHubPullRequestItem {
  number: number;
  title: string;
  state: 'open' | 'closed';
  author: string;
  repository: string;
  labels: string[];
  created_at: string;
  updated_at: string;
  merged_at?: string;
  closed_at?: string;
  url: string;
  comments: number;
  reactions: number;
  draft: boolean;
  head?: string;
  base?: string;
  head_sha?: string; // Commit SHA for the head branch
  base_sha?: string; // Commit SHA for the base branch
  diff?: GitHubPullRequestDiff; // Code changes when getChangesContent=true
<<<<<<< HEAD
  commits?: {
    total_count: number;
    commits: Array<{
      sha: string;
      message: string;
      author: string;
      url: string;
    }>;
  };
=======
>>>>>>> ceb65041
}

export interface GitHubPullRequestsSearchResult {
  results: GitHubPullRequestItem[];
  total_count: number;
}

export interface FileMetadata {
  name: string;
  type: 'file' | 'dir';
  size?: number;
  extension?: string;
  category:
    | 'code'
    | 'config'
    | 'docs'
    | 'assets'
    | 'data'
    | 'build'
    | 'test'
    | 'other';
  language?: string;
  description?: string;
}

export interface GitHubRepositoryStructureParams {
  owner: string;
  repo: string;
  branch: string;
  path?: string;
}

export interface GitHubRepositoryContentsResult {
  path: string;
  baseUrl: string;
  files: Array<{
    name: string;
    size: number;
    url: string;
  }>;
  folders: string[];
  branchFallback?: {
    requested: string;
    used: string;
    message: string;
  };
}

export interface GitHubFileContentResponse {
  filePath: string;
  owner: string;
  repo: string;
  branch: string;
  content: string;
  // Actual content boundaries (with context applied)
  startLine?: number;
  endLine?: number;
  totalLines: number; // Always returned - total lines in the file
  isPartial?: boolean;
  // Original request parameters for LLM context
  requestedStartLine?: number;
  requestedEndLine?: number;
  requestedContextLines?: number;
  minified?: boolean;
  minificationFailed?: boolean;
  minificationType?: 'javascript' | 'generic' | 'failed' | 'none';
}

export interface NpmPackage {
  name: string;
  version: string;
  description: string | null;
  keywords: string[];
  repository: string | null;
  links?: {
    repository?: string;
  };
}

// GitHub API response types
export interface GitHubApiFileItem {
  name: string;
  path: string;
  sha: string;
  size: number;
  type: 'file' | 'dir';
  url: string;
  html_url: string;
  git_url: string;
  download_url: string | null;
  _links: {
    self: string;
    git: string;
    html: string;
  };
}

// Simplified repository contents result - token efficient
export interface SimplifiedRepositoryContents {
  repository: string;
  branch: string;
  path: string;
  githubBasePath: string;
  files: {
    count: number;
    files: Array<{
      name: string;
      size: number;
      url: string; // Relative path for fetching
    }>;
  };
  folders: {
    count: number;
    folders: Array<{
      name: string;
      url: string; // Relative path for browsing
    }>;
  };
}

// Optimized GitHub Search Code Types
export interface GitHubCodeSearchMatch {
  text: string;
  indices: [number, number];
}

export interface GitHubCodeTextMatch {
  fragment: string;
  matches: GitHubCodeSearchMatch[];
}

export interface GitHubCodeSearchItem {
  path: string;
  repository: {
    id: string;
    nameWithOwner: string;
    url: string;
    isFork: boolean;
    isPrivate: boolean;
  };
  sha: string;
  textMatches: GitHubCodeTextMatch[];
  url: string;
}

// Optimized response structure for code search
export interface OptimizedCodeSearchResult {
  items: Array<{
    path: string;
    matches: Array<{
      context: string; // Simplified from fragment
      positions: Array<[number, number]>; // Just indices
    }>;
    url: string; // Relative path only
    repository: {
      nameWithOwner: string; // owner/repo format
      url: string; // GitHub repository URL
    };
  }>;
  total_count: number;
  repository?: {
    name: string; // owner/repo format
    url: string; // Shortened
  };
}

// GitHub Search Commits Types
export interface GitHubCommitAuthor {
  name: string;
  email: string;
  date: string;
  login?: string;
}

export interface GitHubCommitRepository {
  name: string;
  fullName: string;
  url: string;
  description?: string;
}

export interface GitHubCommitSearchItem {
  sha: string;
  commit?: {
    message: string;
    author: {
      name: string;
      email: string;
      date: string;
    };
    committer: {
      name: string;
      email: string;
      date: string;
    };
  };
  author?: {
    login: string;
    id: string;
    type: string;
    url: string;
  };
  committer?: {
    login: string;
    id: string;
    type: string;
    url: string;
  };
  repository: {
    name: string;
    fullName: string;
    url: string;
    description?: string;
  };
  url: string;
  parents?: Array<{
    sha: string;
    url: string;
  }>;
}

// Optimized commit search response
export interface OptimizedCommitSearchResult {
  commits: Array<{
    sha: string; // Full SHA hash
    message: string; // First line only
    author: string; // Just name
    date: string; // Relative time
    repository?: string; // owner/repo (only for multi-repo)
    url: string; // SHA or repo@SHA
    diff?: GitHubCommitDiff; // Code changes when getChangesContent=true
  }>;
  total_count: number;
  repository?: {
    name: string;
    description?: string;
  };
}

// NPM Package Types - Optimized
export interface OptimizedNpmPackageResult {
  name: string;
  version: string;
  description: string;
  license: string;
  repository: string;
  size: string;
  created: string;
  updated: string;
  versions: Array<{
    version: string;
    date: string;
  }>;
  stats: {
    total_versions: number;
    weekly_downloads?: number;
  };
  exports?: { main: string; types?: string; [key: string]: unknown };
}

export type CallToolResult = {
  content: Array<{
    type: 'text';
    text: string;
  }>;
  isError: boolean;
};

export interface GitHubIssuesSearchParams {
  query: string;
  owner?: string;
  repo?: string;
  app?: string;
  archived?: boolean;
  author?: string;
  assignee?: string;
  mentions?: string;
  commenter?: string;
  comments?: string | number;
  involves?: string;
  'include-prs'?: boolean;
  interactions?: string | number;
  state?: 'open' | 'closed';
  label?: string | string[];
  milestone?: string;
  project?: string;
  language?: string;
  locked?: boolean;
  match?: 'title' | 'body' | 'comments';
  'no-assignee'?: boolean;
  'no-label'?: boolean;
  'no-milestone'?: boolean;
  'no-project'?: boolean;
  reactions?: string | number;
  'team-mentions'?: string;
  visibility?: 'public' | 'private' | 'internal';
  created?: string;
  updated?: string;
  closed?: string;
  limit?: number;
  sort?:
    | 'comments'
    | 'created'
    | 'interactions'
    | 'reactions'
    | 'reactions-+1'
    | 'reactions--1'
    | 'reactions-heart'
    | 'reactions-smile'
    | 'reactions-tada'
    | 'reactions-thinking_face'
    | 'updated'
    | 'best-match';
  order?: 'asc' | 'desc';
}

export interface GitHubIssueItem {
  number: number;
  title: string;
  state: 'open' | 'closed';
  author: {
    login: string;
    id?: string;
    url?: string;
    type?: string;
    is_bot?: boolean;
  };
  authorAssociation?: string;
  body?: string;
  closedAt?: string;
  commentsCount?: number;
  createdAt: string;
  id?: string;
  isLocked?: boolean;
  isPullRequest?: boolean;
  labels: Array<{
    name: string;
    color?: string;
    description?: string;
    id?: string;
  }>;
  assignees?: Array<{
    login: string;
    id?: string;
    url?: string;
    type?: string;
    is_bot?: boolean;
  }>;
  repository: {
    name: string;
    nameWithOwner: string;
  };
  url: string;
  updatedAt: string;
  // Keep legacy fields for compatibility
  created_at?: string;
  updated_at?: string;
  closed_at?: string;
  comments?: number;
  reactions?: number;
}

export interface GitHubIssuesSearchResult {
  results: GitHubIssueItem[];
}

// Basic issue data structure before fetching full details
export interface BasicGitHubIssue {
  number: number;
  title: string;
  state: 'open' | 'closed';
  author: {
    login: string;
    id?: string;
    url?: string;
    type?: string;
    is_bot?: boolean;
  };
  repository: {
    name: string;
    nameWithOwner: string;
  };
  labels: Array<{
    name: string;
    color?: string;
    description?: string;
    id?: string;
  }>;
  createdAt: string;
  updatedAt: string;
  url: string;
  commentsCount: number;
  reactions: number;
  // Legacy compatibility fields
  created_at: string;
  updated_at: string;
}<|MERGE_RESOLUTION|>--- conflicted
+++ resolved
@@ -117,13 +117,7 @@
   milestone?: string;
   project?: string;
   visibility?: 'public' | 'private' | 'internal';
-<<<<<<< HEAD
   language?: string;
-=======
-  match?: ('title' | 'body' | 'comments')[];
-  checks?: 'pending' | 'success' | 'failure';
-  review?: 'none' | 'required' | 'approved' | 'changes_requested';
->>>>>>> ceb65041
   sort?:
     | 'comments'
     | 'reactions'
@@ -136,14 +130,10 @@
     | 'interactions'
     | 'created'
     | 'updated';
-<<<<<<< HEAD
   limit?: number;
   getChangesContent?: boolean;
   getPRCommits?: boolean;
   getCommitData?: boolean;
-=======
-  getChangesContent?: boolean; // Fetch actual code changes/diffs when analyzing changes (repo-specific searches only)
->>>>>>> ceb65041
 }
 
 export interface GitHubReposSearchParams
@@ -260,7 +250,6 @@
   head_sha?: string; // Commit SHA for the head branch
   base_sha?: string; // Commit SHA for the base branch
   diff?: GitHubPullRequestDiff; // Code changes when getChangesContent=true
-<<<<<<< HEAD
   commits?: {
     total_count: number;
     commits: Array<{
@@ -270,8 +259,6 @@
       url: string;
     }>;
   };
-=======
->>>>>>> ceb65041
 }
 
 export interface GitHubPullRequestsSearchResult {
