--- conflicted
+++ resolved
@@ -15,22 +15,39 @@
 
 This project is available as a Desktop Extension (DXT) for easy installation in AI applications like Claude Desktop.
 
-### Building the DXT Package
-
-```bash
-# Install dependencies
-yarn install
-
-# Build the DXT package
-yarn dxt:pack
-
-# Validate the manifest
-yarn dxt:validate
-
-# View package information
-yarn dxt:info
-
-<<<<<<< HEAD
+## Unique Value Proposition
+
+**The most advanced AI-powered code assistant for understanding connections across the entire GitHub & NPM ecosystem.** While other GitHub MCPs focus on project management or basic operations, Octocode provides unparalleled depth for code discovery and technical research.
+
+**Key Differentiators:**
+- **🧠 AI-Powered Search** - Heuristic algorithms with smart fallbacks that understand code context and find relevant code even with vague queries
+- **🔐 Zero-Config Security** - Uses GitHub CLI authentication - no personal access tokens needed
+- **🔗 Connection Intelligence** - Maps NPM packages to repositories, traces dependencies, finds related implementations
+- **🌐 Universal Access** - Works seamlessly with public, private, and organization repositories
+- **⚡ LLM Optimized** - Advanced content minification and partial fetching reduces token usage by 80-90%
+
+## Quick Start 🚀
+
+### 1. Install Prerequisites
+```bash
+# Install Node.js 18.12+
+brew install node  # macOS
+# or download from https://nodejs.org/
+
+# Install GitHub CLI
+brew install gh    # macOS
+# or see: https://github.com/cli/cli#installation
+```
+
+### 2. Authenticate
+```bash
+# Login to GitHub (opens browser)
+gh auth login
+
+# Login to NPM (for package research)
+npm login
+```
+
 **🔐 Authentication Benefits:**
 - ✅ **No personal access tokens** - Uses GitHub CLI OAuth flow
 - ✅ **Enterprise ready** - Works with SSO, 2FA, and organization access
@@ -128,13 +145,107 @@
 **Query:** "Show implementations of langgraph in node js. Make a tutorial for how to implement a simple agent using OpenAI API."
 
 <a href="https://youtu.be/E5HUlRckpvg?si=XXLle59C92esDscS"><img src="assets/langchainTutorial.gif" alt="LangGraph Node.js Tutorial" width="50%"></a>
-=======
+
+### Example 2: Zustand React State Management
+**Query:** "Show me how to add zustand to react application. Show examples and best practices"
+
+<a href="https://youtu.be/EgYbsuWmqsI?si=CN_KwCPgwprImynU"><img src="assets/reactZustand.gif" alt="Zustand React State Management" width="50%"></a>
+
+### Example 3: React vs Vue.js Rendering Comparison
+**Query:** "How did React implement their concurrent rendering flows? How is it different from Vue.js rendering mechanism? Which is better?"
+
+<a href="https://youtu.be/-_pbCbLXKDc?si=KiPeGCzmwWtb6G3r"><img src="assets/reactVSVueJS.gif" alt="React vs Vue.js Rendering Comparison" width="50%"></a>
+
+## Core Features 🛠️
+
+### 🧠 AI-Powered Intelligence
+- **Advanced Search** - Heuristic pattern recognition with automatic fallback strategies
+- **Connection Mapping** - Automatically links NPM packages to GitHub repositories
+- **Cross-Reference Analysis** - Discovers how different projects implement similar patterns
+- **Progressive Refinement** - AI-guided search that improves with each iteration
+- **Context-Aware Discovery** - Understands relationships between code, commits, issues, and discussions
+
+### 🔗 Commit SHA Integration
+- **Time Travel Code Viewing** - View files from specific commits and pull requests
+- **PR Code Analysis** - Automatically fetch commit SHAs for precise code comparison
+- **Historical Implementation** - Compare code evolution across versions
+
+### ⚡ Performance Optimization
+- **Smart Content Selection** - Extracts only relevant code sections
+- **Advanced Minification** - Language-aware compression preserving meaning
+- **Partial File Access** - Fetches targeted line ranges
+- **Token Efficiency** - 80-90% reduction in LLM token usage
+
+## Available Tools
+
+**10 specialized tools** working together intelligently:
+
+### GitHub Tools
+- `githubSearchCode` - Search code across repositories with advanced filtering
+- `githubGetFileContent` - Fetch file contents from repositories with intelligent minification
+- `githubSearchRepositories` - Search for repositories with comprehensive metadata
+- `githubSearchCommits` - Search commit history and track development patterns
+- `githubSearchPullRequests` - Search pull requests and analyze code changes
+- `githubSearchIssues` - Search issues and development discussions
+- `githubViewRepoStructure` - View repository structure and explore codebases
+
+### NPM Tools
+- `npmPackageSearch` - Search npm packages with dependency information
+- `npmViewPackage` - View detailed package information and dependencies
+
+### System Tools
+- `apiStatusCheck` - Check GitHub and npm API status and connectivity
+
+All tools feature automatic cross-referencing and intelligent fallbacks.
+
+## Security & Privacy 🛡️
+
+### Local-First Architecture
+- **🏠 100% Local** - Runs entirely on your machine
+- **🚫 Zero Data Collection** - No telemetry or data transmission
+- **🔑 No Token Management** - Uses GitHub CLI authentication
+
+### Command Execution Security
+- **⚪ Allowlisted Commands Only** - Pre-approved safe commands
+- **🛡️ Argument Sanitization** - Prevents shell injection attacks
+- **✅ Pre-execution Validation** - Every command is validated
+- **🔧 Controlled Environment** - Cross-platform secure shell execution
+- **⏱️ Timeout Protection** - Prevents resource exhaustion
+
+## Best Practices 💡
+
+**Effective Questions:**
+- Start with natural language - "How does authentication work?"
+- Ask for connections - "What libraries use this pattern?"
+- Cross-ecosystem queries - "NPM packages that implement X"
+- Evolution questions - "How has this approach changed?"
+
+**Pro Tips:**
+- Let AI guide discovery - vague queries work great
+- Trust smart fallbacks - automatic retry with alternatives
+- Build on previous searches - maintain context for deeper exploration
+- Works everywhere - public, private, and organization repositories
+
+## Troubleshooting 🔧
+
+```bash
+# Install dependencies
+yarn install
+
+# Build the DXT package
+yarn dxt:pack
+
+# Validate the manifest
+yarn dxt:validate
+
+# View package information
+yarn dxt:info
+
 # Sign the package (optional)
 yarn dxt:sign
 ```
 
 ### DXT Scripts
->>>>>>> caf2f919
 
 - `yarn dxt:validate` - Validate the manifest.json file
 - `yarn dxt:pack` - Build and package the extension as a .dxt file
@@ -151,8 +262,68 @@
 
 ### Installation
 
-1. Build the DXT package using `yarn dxt:pack`
-2. Install the generated `octocode-mcp.dxt` file in your AI application
+## Development 🛠️
+
+### Building and Testing
+
+```bash
+# Install dependencies
+yarn install
+
+# Build the project
+yarn build
+
+# Run tests
+yarn test
+
+# Start in development mode
+yarn build:watch
+
+# Lint and format
+yarn lint
+yarn format
+```
+
+### DXT Development
+
+```bash
+# Build and test DXT package
+yarn dxt:pack
+yarn dxt:validate
+yarn dxt:info
+
+# Development workflow
+yarn build:watch  # Watch for changes
+yarn dxt:pack     # Rebuild DXT package
+
+# Release workflow
+yarn release:dxt  # Build, pack, and sign DXT for distribution
+```
+
+### Configuration
+
+The server can be configured through environment variables:
+
+- `GITHUB_TOKEN` - GitHub personal access token (optional, increases rate limits)
+- `NPM_REGISTRY` - NPM registry URL (default: https://registry.npmjs.org)
+
+### Distribution
+
+**Two Distribution Methods:**
+
+1. **NPM Package** (`npm install -g octocode-mcp`)
+   - Traditional MCP server installation
+   - Requires manual MCP configuration
+   - Global command-line tool
+   - Published to NPM registry
+
+2. **DXT Extension** (`octocode-mcp.dxt`)
+   - Desktop Extension for AI applications
+   - Single-click installation in Claude Desktop
+   - Distributed via GitHub Releases
+   - NOT published to NPM
+
+## License 📄
 
 ## Tools Available
 
@@ -174,29 +345,9 @@
 
 ## Installation
 
-<<<<<<< HEAD
-**10 specialized tools** working together intelligently:
-
-### GitHub Tools
-- `githubSearchCode` - Search code across repositories with advanced filtering
-- `githubGetFileContent` - Fetch file contents from repositories with intelligent minification
-- `githubSearchRepositories` - Search for repositories with comprehensive metadata
-- `githubSearchCommits` - Search commit history and track development patterns
-- `githubSearchPullRequests` - Search pull requests and analyze code changes
-- `githubSearchIssues` - Search issues and development discussions
-- `githubViewRepoStructure` - View repository structure and explore codebases
-
-### NPM Tools
-- `npmPackageSearch` - Search npm packages with dependency information
-- `npmViewPackage` - View detailed package information and dependencies
-
-### System Tools
-- `apiStatusCheck` - Check GitHub and npm API status and connectivity
-=======
 ```bash
 npm install -g octocode-mcp
 ```
->>>>>>> caf2f919
 
 ## Usage
 
@@ -232,85 +383,10 @@
 # Start in development mode
 yarn build:watch
 
-<<<<<<< HEAD
-**Common Solutions:**
-- No results? Try broader search terms
-- Private repos not found? Check `gh auth status` for organization membership
-- Windows users? PowerShell is automatically supported
-
-## Background 💭
-
-This project started as a personal tool while working at Wix, born from the challenge of navigating large codebases and keeping up with rapidly evolving technology landscapes. What began as a side project evolved into **the perfect code assistant that can help understand anything**.
-
-The goal: **make code exploration as intelligent as having a senior developer guide you through any codebase.**
-
-## Development 🛠️
-
-### Building and Testing
-
-```bash
-# Install dependencies
-yarn install
-
-# Build the project
-yarn build
-
-# Run tests
-yarn test
-
-# Start in development mode
-yarn build:watch
-
-=======
->>>>>>> caf2f919
 # Lint and format
 yarn lint
 yarn format
 ```
-<<<<<<< HEAD
-
-### DXT Development
-
-```bash
-# Build and test DXT package
-yarn dxt:pack
-yarn dxt:validate
-yarn dxt:info
-
-# Development workflow
-yarn build:watch  # Watch for changes
-yarn dxt:pack     # Rebuild DXT package
-
-# Release workflow
-yarn release:dxt  # Build, pack, and sign DXT for distribution
-```
-
-### Configuration
-
-The server can be configured through environment variables:
-
-- `GITHUB_TOKEN` - GitHub personal access token (optional, increases rate limits)
-- `NPM_REGISTRY` - NPM registry URL (default: https://registry.npmjs.org)
-
-### Distribution
-
-**Two Distribution Methods:**
-
-1. **NPM Package** (`npm install -g octocode-mcp`)
-   - Traditional MCP server installation
-   - Requires manual MCP configuration
-   - Global command-line tool
-   - Published to NPM registry
-
-2. **DXT Extension** (`octocode-mcp.dxt`)
-   - Desktop Extension for AI applications
-   - Single-click installation in Claude Desktop
-   - Distributed via GitHub Releases
-   - NOT published to NPM
-
-## License 📄
-=======
->>>>>>> caf2f919
 
 ## License
 
